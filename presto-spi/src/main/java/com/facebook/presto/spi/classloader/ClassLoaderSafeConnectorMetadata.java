--- conflicted
+++ resolved
@@ -28,10 +28,6 @@
 import com.facebook.presto.spi.Constraint;
 import com.facebook.presto.spi.SchemaTableName;
 import com.facebook.presto.spi.SchemaTablePrefix;
-<<<<<<< HEAD
-import com.facebook.presto.spi.security.Identity;
-=======
->>>>>>> 3bad4e66
 import com.facebook.presto.spi.security.Privilege;
 import io.airlift.slice.Slice;
 
@@ -285,17 +281,10 @@
     }
 
     @Override
-<<<<<<< HEAD
-    public void grantTablePrivileges(ConnectorSession session, SchemaTableName tableName, Set<Privilege> privileges, Identity identity, boolean grantOption)
-    {
-        try (ThreadContextClassLoader ignored = new ThreadContextClassLoader(classLoader)) {
-            delegate.grantTablePrivileges(session, tableName, privileges, identity, grantOption);
-=======
     public void grantTablePrivileges(ConnectorSession session, SchemaTableName tableName, Set<Privilege> privileges, String grantee, boolean grantOption)
     {
         try (ThreadContextClassLoader ignored = new ThreadContextClassLoader(classLoader)) {
             delegate.grantTablePrivileges(session, tableName, privileges, grantee, grantOption);
->>>>>>> 3bad4e66
         }
     }
 
